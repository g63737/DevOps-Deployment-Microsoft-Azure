stages:
    - build
    - test
    - infrastructure
<<<<<<< HEAD
=======
    - docker_build
>>>>>>> 1fcea21a
    - deploy

compile_python:
    stage: build
    image: python:3.9-slim
    script:
        - cd ./service-python-main
        - pip install -r requirements.txt

test_python:
    stage: test
    image: python:3.9-slim
    script:
        - cd ./service-python-main
        - pip install -r requirements.txt
        - python test_app.py

compile_Java:
  stage: build
  image: maven:3.9.4-eclipse-temurin-17
  script:
    - cd ./service-java-main 
    - mvn compile

test_Java:
  stage: test
  image: maven:3.9.4-eclipse-temurin-17
  script:
    - cd ./service-java-main
    - mvn test 

infrastructure_terraform:
  stage: infrastructure
  image: 
    name: hashicorp/terraform:1.3.9
    entrypoint: [""]
  script:
    - cd ./terraform
    - terraform init
    - terraform apply --auto-approve
<<<<<<< HEAD
    
docker_build:
  stage: deploy
=======

docker_build:
  stage: docker
>>>>>>> 1fcea21a
  image: docker:20.10.16
  services:
    - docker:20.10.16-dind
  before_script:
    - echo $DOCKER_PASSWORD | docker login myacrregistry63737.azurecr.io -u myacrregistry63737 --password-stdin
  script:
    - cd service-python-main
    - docker build -t myacrregistry63737.azurecr.io/python-service:latest .
    - docker push myacrregistry63737.azurecr.io/python-service:latest
    - cd ../service-java-main
    - docker build -t myacrregistry63737.azurecr.io/java-service:latest .
    - docker push myacrregistry63737.azurecr.io/java-service:latest
  variables:
    DOCKER_TLS_CERTDIR: "/certs"
<<<<<<< HEAD
=======



>>>>>>> 1fcea21a


<|MERGE_RESOLUTION|>--- conflicted
+++ resolved
@@ -2,10 +2,6 @@
     - build
     - test
     - infrastructure
-<<<<<<< HEAD
-=======
-    - docker_build
->>>>>>> 1fcea21a
     - deploy
 
 compile_python:
@@ -27,7 +23,7 @@
   stage: build
   image: maven:3.9.4-eclipse-temurin-17
   script:
-    - cd ./service-java-main 
+    - cd ./service-java-main
     - mvn compile
 
 test_Java:
@@ -35,26 +31,20 @@
   image: maven:3.9.4-eclipse-temurin-17
   script:
     - cd ./service-java-main
-    - mvn test 
+    - mvn test
 
 infrastructure_terraform:
   stage: infrastructure
-  image: 
+  image:
     name: hashicorp/terraform:1.3.9
     entrypoint: [""]
   script:
     - cd ./terraform
     - terraform init
     - terraform apply --auto-approve
-<<<<<<< HEAD
     
 docker_build:
   stage: deploy
-=======
-
-docker_build:
-  stage: docker
->>>>>>> 1fcea21a
   image: docker:20.10.16
   services:
     - docker:20.10.16-dind
@@ -68,12 +58,4 @@
     - docker build -t myacrregistry63737.azurecr.io/java-service:latest .
     - docker push myacrregistry63737.azurecr.io/java-service:latest
   variables:
-    DOCKER_TLS_CERTDIR: "/certs"
-<<<<<<< HEAD
-=======
-
-
-
->>>>>>> 1fcea21a
-
-
+    DOCKER_TLS_CERTDIR: "/certs"